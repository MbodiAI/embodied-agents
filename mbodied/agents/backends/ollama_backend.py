# Copyright 2024 mbodi ai
#
# Licensed under the Apache License, Version 2.0 (the "License");
# you may not use this file except in compliance with the License.
# You may obtain a copy of the License at
#
#     https://www.apache.org/licenses/LICENSE-2.0
#
# Unless required by applicable law or agreed to in writing, software
# distributed under the License is distributed on an "AS IS" BASIS,
# WITHOUT WARRANTIES OR CONDITIONS OF ANY KIND, either express or implied.
# See the License for the specific language governing permissions and
# limitations under the License.

<<<<<<< HEAD
from mbodied.agents.backends.openai_backend import OpenAIBackendMixin
from mbodied.agents.backends.serializer import Serializer
=======
import os
from mbodied.agents.backends.httpx_backend import HttpxBackend
from mbodied.agents.backends.serializer import Serializer
from mbodied.types.message import Message
from mbodied.types.sense.vision import Image
>>>>>>> 263bc566

import httpx
import backoff

from typing import Any, List, Optional

class OllamaSerializer(Serializer):
    """Serializer for Ollama-specific data formats."""

    @classmethod
    def serialize_image(cls, image: Image) -> str:
        """Serializes an image to the Ollama format."""
        return image.base64

    @classmethod
    def serialize_text(cls, text: str) -> str:
        """Serializes a text string to the Ollama format."""
        return text

    @classmethod
    def serialize_msg(cls, message: Message) -> dict[str, Any]:
        """Serializes a message to the Ollama format."""
        images = [cls.serialize_image(im) for im in message.content if isinstance(im, Image)]
        texts = '.'.join([txt for txt in message.content if isinstance(txt, str)])
        return {
            "role": message.role,
            "content": texts,
            "images": images,
        }
    
    @classmethod
    def extract_response(cls, response: dict[str, Any]) -> str:
        """Extracts the response from the Ollama format."""
        return response["message"]["content"]
        

class OllamaBackend(HttpxBackend):
    """Backend for interacting with Ollama's API."""
    INITIAL_CONTEXT = [
        Message(role="system", content="You are a robot with advanced spatial reasoning."),
    ]
    DEFAULT_MODEL = "llava"  
    SERIALIZER = OllamaSerializer
    DEFAULT_SRC = "http://localhost:11434/api/chat/"

    def __init__(self, api_key: str | None=None, model_src: str = None):
        """Initializes an OllamaBackend instance."""
        print("Initializing OllamaBackend")
        super().__init__(api_key, model_src=self.DEFAULT_SRC)
        




if __name__ == "__main__":

    print("Initializing OllamaBackend")
    # api_key = os.getenv("MBB_API_KEY")
    wrapper = OllamaBackend()
    image_url = "https://v0.docs.reka.ai/_images/000000245576.jpg"
    text = "What animal is this? Answer briefly."
    print("Sending message to Ollama model...")
    # Synchronous usage
    response = wrapper._create_completion([Message(role="user", content=text)], model="llama3")
    print(response)

    # Asynchronous usage
    import asyncio
    # asyncio.run(wrapper.post_message_async(image_url, text))

    # Asynchronous streaming usage
    for chunk in wrapper._stream_completion([Message(role="user", content="Hello")], "llama3"):
        print(chunk)<|MERGE_RESOLUTION|>--- conflicted
+++ resolved
@@ -12,16 +12,11 @@
 # See the License for the specific language governing permissions and
 # limitations under the License.
 
-<<<<<<< HEAD
-from mbodied.agents.backends.openai_backend import OpenAIBackendMixin
-from mbodied.agents.backends.serializer import Serializer
-=======
 import os
 from mbodied.agents.backends.httpx_backend import HttpxBackend
 from mbodied.agents.backends.serializer import Serializer
 from mbodied.types.message import Message
 from mbodied.types.sense.vision import Image
->>>>>>> 263bc566
 
 import httpx
 import backoff
