--- conflicted
+++ resolved
@@ -344,10 +344,6 @@
 from mbodied.agents.language import LanguageAgent
 
 agent = LanguageAgent(context="You are a robot agent.", model_src="openai")
-<<<<<<< HEAD
-resposne = aget.act("Return a plan
-=======
->>>>>>> c49956a3
 ```
 
 To execute an instruction:
